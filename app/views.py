#!/usr/bin/env python3
# -*- coding: utf-8 -*-

from app import app, db, admin
from .models import *
from .formats import *
from .convert import refresh_data

from flask_admin.contrib.sqla import ModelView, filters
from flask_admin.form import FileUploadField
from flask_admin import (
    BaseView, expose
)
from flask import (
    url_for, redirect, Response,
    request, flash,
    render_template,
    send_from_directory,
)

from werkzeug import secure_filename
from sqlalchemy import or_

import csv, json, time, traceback
import os.path as ospath
from os import makedirs
from shutil import move
from tempfile import gettempdir

# Get temporary file storage
UPLOAD_PATH = gettempdir()
DATA_PATH = ospath.join(ospath.dirname(__file__), '..', 'data')
if not ospath.exists(DATA_PATH): makedirs(DATA_PATH)
def get_datafile(fmt):
    return ospath.join(DATA_PATH, fmt['filename'] + '.' + fmt['extension'])

# Administrative views
class PersonView(ModelView):
    column_list = ('first_name', 'last_name', 'organisation')
admin.add_view(PersonView(Person, db.session))

class ResourceView(ModelView):
    column_list = ('title', 'url')
admin.add_view(ResourceView(Resource, db.session))

class RangeView(ModelView):
    column_list = ('name', 'countries')
admin.add_view(RangeView(Range, db.session))

admin.add_view(ModelView(Method, db.session))
admin.add_view(ModelView(Scale, db.session))
admin.add_view(ModelView(Taxon, db.session))
admin.add_view(ModelView(Field, db.session))

# Custom view
class ConfigurationView(BaseView):
    @expose('/')
    def index(self):
        fmts = DATAFORMATS
        for f in fmts: f['ready'] = ospath.isfile(get_datafile(f))
        return self.render('admin/config.html', dataformats=fmts)

admin.add_view(ConfigurationView(name='Configuration', endpoint='config'))

def get_paginated(query):
    page = int(request.args.get('page', 1))
    per_page = int(request.args.get('per_page', 10))
    ppp = query.paginate(page, per_page, error_out=False)
    return {
        'items': [p.dict() for p in ppp.items],
        'page': page, 'pages': ppp.pages, 'total': ppp.total,
        'has_next': ppp.has_next, 'has_prev': ppp.has_prev
    }

# API views
FILTER_QUERIES = [ 'country', 'range', 'field', 'taxon' ]

@app.route("/api/search", methods=['GET'])
def search_list():
    ra = request.args
    q = ra.get('q')
    if not q or len(q) < 3: 
        query = Person.query
    else:
        query = Person.query.whooshee_search(q)

    if ra.get('country') and len(ra.get('country')) > 2:
        query = query.filter(
            Person.country.ilike("%" + ra.get('country').strip().lower() + "%")
        )
    if ra.get('range') and len(ra.get('range')) > 2:
        query = query.join(Person.ranges).filter(
            Range.name.ilike("%" + ra.get('range').strip().lower() + "%")
        )
    if ra.get('field') and len(ra.get('field')) > 2:
        query = query.join(Person.research_fields).filter(
            Field.name.ilike("%" + ra.get('field').strip().lower() + "%")
        )
    if ra.get('taxon') and len(ra.get('taxon')) > 2:
        query = query.join(Person.research_taxa).filter(
            Taxon.name.ilike("%" + ra.get('taxon').strip().lower() + "%")
        )

    query = query.order_by(Person.last_name.asc())
    return get_paginated(query)

@app.route("/api/people/<int:people_id>", methods=['GET'])
def people_detail(people_id):
    person = Person.query.filter_by(id=people_id).first_or_404()
    return {
        'data': person.dict(),
        'resources': [r.dict() for r in person.resources],
        'ranges': [r.dict() for r in person.ranges],
        'fields': [r.name for r in person.research_fields],
        'methods': [r.name for r in person.research_methods],
        'scales': [r.name for r in person.research_scales],
        'taxa': [r.name for r in person.research_taxa],
    }

@app.route("/api/people", methods=['GET'])
def people_list():
    return get_paginated(Person.query.order_by(Person.last_name.asc()))

@app.route("/api/resources", methods=['GET'])
def resources_list():
    return get_paginated(Resource.query.order_by(Resource.title.asc()))

@app.route("/api/ranges", methods=['GET'])
def ranges_list():
    q = request.args.get('q')
    if not q or len(q) < 3: 
        return [r.dict() for r in Range.query.order_by(Range.name.asc()).limit(25).all()]
    else:
        return [r.dict() for r in Range.query.filter(Range.name.ilike("%" + q.strip().lower() + "%")).all()]

@app.route("/api/fields", methods=['GET'])
def fields_list():
    q = request.args.get('q')
    if not q or len(q) < 3: 
        return [r.dict() for r in Field.query.order_by(Field.name.asc()).limit(25).all()]
    else:
        return [r.dict() for r in Field.query.filter(Field.name.ilike("%" + q.strip().lower() + "%")).all()]

@app.route("/api/taxa", methods=['GET'])
def taxa_list():
    q = request.args.get('q')
    if not q or len(q) < 3: 
        return [r.dict() for r in Taxon.query.order_by(Taxon.name.asc()).limit(25).all()]
    else:
        return [r.dict() for r in Taxon.query.filter(Taxon.name.ilike("%" + q.strip().lower() + "%")).all()]


#@app.errorhandler(Exception)
#def handle_exception(error):
#    response = json.dumps(error.to_dict())
#    response.status_code = error.status_code
#    return response

# Data upload
@app.route('/upload', methods=['GET', 'POST'])
def upload_data():
    if request.method == 'POST' and 'datafile' in request.files:
        fs = request.files['datafile']
        fs_name = secure_filename(fs.filename)
        fs_path = ospath.join(UPLOAD_PATH, fs_name)
        fs.save(fs_path)

        # Validation
        fmt = None
        if fs_name.endswith('.csv'):
            with open(fs_path, 'rt', encoding='utf-8', errors='ignore') as csvfile:
                datareader = csv.DictReader(csvfile)
                datalist = list(datareader)
                fmt = detect_dataformat(datalist[0])

        elif fs_name.endswith('.geojson', encoding='utf-8', errors='ignore'):
            with open(fs_path, 'rt') as jsonfile:
                jsondata = json.load(jsonfile)
                fmt = detect_dataformat(jsondata['features'][0]['properties'])

        # Loading
        if fmt is not None:
            fs_target = get_datafile(fmt)
            move(fs_path, fs_target)
            flash("Uploaded new data file %s" % fmt['filename'], 'success')
        else:
            flash("Could not validate data format!", 'error')
    else:
        flash("Please select a valid file", 'error')
    return redirect(url_for('config.index'))

# Data update tracking
c_progress = 0
c_filename = ""

@app.route('/reindex', methods=['POST'])
def reindex():
    global c_progress
    c_progress = 0
    global c_filename
    c_filename = ""
    whooshee.reindex()
    flash("Search engine refresh complete")
    return redirect(url_for('config.index'))

@app.route('/refresh', methods=["POST"])
def refresh_all():
    global c_progress
    c_progress = 0
    def generate():
        stats = []
        total = 0
        for fmt in DATAFORMATS:
            global c_filename
            c_filename = fmt['filename']
            filename = get_datafile(fmt)
            c = 1
            c_counter = 0
            rd = refresh_data(filename, fmt)
            while c is not None:
                try:
                    c, p = next(rd)
                except Exception as e:
                    yield 'error: %s' % str(e)
                    traceback.print_exc()
                    return
                if isinstance(c, (int, float)):
                    global c_progress
                    c_counter = c
                    if isinstance(p, (int, float)):
                        c_progress = p
                    yield str(c) + "\n\n" 
                elif isinstance(p, str) and isinstance(c, str):
                    # Error condition
                    yield p + ": " + c + "\n\n"
                    return
            
            stats.append({ 'format': fmt['dataformat'], 'count': c_counter })
            total = total + c_counter
        
        yield "done: %d objects updated" % total
        print("done: %d objects updated" % total)
        c_progress = 0
        c_filename = ""
    return Response(generate(), mimetype='text/html')

@app.route('/progress')
def get_progress():
    global c_progress
    global c_filename
    def generate():
        while 1:
            p = str(100*c_progress)
            yield 'data: { "p":'+p+',"f":"'+c_filename+'"}\n\n'
            time.sleep(1.0)
    return Response(generate(), mimetype='text/event-stream')

# Static paths
@app.route('/data/<path:path>')
def send_data(path):
    return send_from_directory('../data', path)
@app.route('/client/<path:path>')
def send_client(path):
    return send_from_directory('../client', path)
@app.route('/static/<path:path>')
def send_static(path):
    return send_from_directory('../static', path)

<<<<<<< HEAD
# Home page
@app.route('/')
def home_page():
    return redirect('/client/index.html')
=======
# Home paths
@app.route('/demo')
def home_demo():
    return redirect('/client/index.html')
@app.route('/embed')
def home_embed():
    return redirect('/client/widget.html')

@app.route('/')
def home_page():
    return redirect(url_for('home_demo'))
>>>>>>> 78a08f27
<|MERGE_RESOLUTION|>--- conflicted
+++ resolved
@@ -79,7 +79,7 @@
 def search_list():
     ra = request.args
     q = ra.get('q')
-    if not q or len(q) < 3: 
+    if not q or len(q) < 3:
         query = Person.query
     else:
         query = Person.query.whooshee_search(q)
@@ -128,7 +128,7 @@
 @app.route("/api/ranges", methods=['GET'])
 def ranges_list():
     q = request.args.get('q')
-    if not q or len(q) < 3: 
+    if not q or len(q) < 3:
         return [r.dict() for r in Range.query.order_by(Range.name.asc()).limit(25).all()]
     else:
         return [r.dict() for r in Range.query.filter(Range.name.ilike("%" + q.strip().lower() + "%")).all()]
@@ -136,7 +136,7 @@
 @app.route("/api/fields", methods=['GET'])
 def fields_list():
     q = request.args.get('q')
-    if not q or len(q) < 3: 
+    if not q or len(q) < 3:
         return [r.dict() for r in Field.query.order_by(Field.name.asc()).limit(25).all()]
     else:
         return [r.dict() for r in Field.query.filter(Field.name.ilike("%" + q.strip().lower() + "%")).all()]
@@ -144,7 +144,7 @@
 @app.route("/api/taxa", methods=['GET'])
 def taxa_list():
     q = request.args.get('q')
-    if not q or len(q) < 3: 
+    if not q or len(q) < 3:
         return [r.dict() for r in Taxon.query.order_by(Taxon.name.asc()).limit(25).all()]
     else:
         return [r.dict() for r in Taxon.query.filter(Taxon.name.ilike("%" + q.strip().lower() + "%")).all()]
@@ -229,15 +229,15 @@
                     c_counter = c
                     if isinstance(p, (int, float)):
                         c_progress = p
-                    yield str(c) + "\n\n" 
+                    yield str(c) + "\n\n"
                 elif isinstance(p, str) and isinstance(c, str):
                     # Error condition
                     yield p + ": " + c + "\n\n"
                     return
-            
+
             stats.append({ 'format': fmt['dataformat'], 'count': c_counter })
             total = total + c_counter
-        
+
         yield "done: %d objects updated" % total
         print("done: %d objects updated" % total)
         c_progress = 0
@@ -266,12 +266,6 @@
 def send_static(path):
     return send_from_directory('../static', path)
 
-<<<<<<< HEAD
-# Home page
-@app.route('/')
-def home_page():
-    return redirect('/client/index.html')
-=======
 # Home paths
 @app.route('/demo')
 def home_demo():
@@ -282,5 +276,4 @@
 
 @app.route('/')
 def home_page():
-    return redirect(url_for('home_demo'))
->>>>>>> 78a08f27
+    return redirect(url_for('home_demo'))